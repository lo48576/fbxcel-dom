--- conflicted
+++ resolved
@@ -197,7 +197,7 @@
     /// UV.
     Uv,
     /// Normal map UV.
-    NormalMapUv
+    NormalMapUv,
 }
 
 impl LayerElementType {
@@ -295,7 +295,9 @@
                 TypedLayerElementHandle::Tangent(LayerElementTangentHandle::new(base))
             }
             LayerElementType::Uv => TypedLayerElementHandle::Uv(LayerElementUvHandle::new(base)),
-            LayerElementType::NormalMapUv => TypedLayerElementHandle::NormalMapUv(LayerElementUvHandle::new(base)),
+            LayerElementType::NormalMapUv => {
+                TypedLayerElementHandle::NormalMapUv(LayerElementUvHandle::new(base))
+            }
         }
     }
 }
@@ -305,19 +307,12 @@
 
     fn deref(&self) -> &Self::Target {
         match self {
-<<<<<<< HEAD
-            TypedLayerElementHandle::Color(v) => &**v,
-            TypedLayerElementHandle::Normal(v) => &**v,
-            TypedLayerElementHandle::Material(v) => &**v,
-            TypedLayerElementHandle::Uv(v) => &**v,
-            TypedLayerElementHandle::NormalMapUv(v) => &**v,
-            TypedLayerElementHandle::Tangent(v) => &**v,
-=======
             TypedLayerElementHandle::Color(v) => v,
             TypedLayerElementHandle::Normal(v) => v,
             TypedLayerElementHandle::Material(v) => v,
             TypedLayerElementHandle::Uv(v) => v,
->>>>>>> af75fda0
+            TypedLayerElementHandle::NormalMapUv(v) => v,
+            TypedLayerElementHandle::Tangent(v) => v,
         }
     }
 }